--- conflicted
+++ resolved
@@ -36,11 +36,7 @@
     pub inode: u64,
 }
 
-<<<<<<< HEAD
-/// Contains options for filtering a `Connection`.
-=======
 /// Contains options for filtering a `Conntection`.
->>>>>>> 1e72045c
 #[derive(Debug, Default)]
 pub struct FilterOptions {
     pub by_proto: Option<String>,
